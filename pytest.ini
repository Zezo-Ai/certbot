--- conflicted
+++ resolved
@@ -13,29 +13,12 @@
 # The current warnings being ignored are:
 # 1) The warning raised when importing certbot.tests.util and the external mock
 #    library is installed.
-# 2) The deprecation warning raised when importing deprecated attributes from
-#    the certbot.display.util module.
-# 3) A deprecation warning is raised in dnspython==1.15.0 in the oldest tests for
+# 2) A deprecation warning is raised in dnspython==1.15.0 in the oldest tests for
 #    certbot-dns-rfc2136.
-<<<<<<< HEAD
-# 4) The vendored version of six in botocore causes ImportWarnings in Python
-#    3.10+. See https://github.com/boto/botocore/issues/2548.
-# 5) botocore's default TLS settings raise deprecation warnings in Python
-#    3.10+, but their values are sane from a security perspective. See
-#    https://github.com/boto/botocore/issues/2550.
-=======
-# 6) botocore is currently using deprecated urllib3 functionality. See
+# 3) botocore is currently using deprecated urllib3 functionality. See
 #    https://github.com/boto/botocore/issues/2744.
-# 7) ACMEv1 deprecations in acme.client which will be resolved by Certbot 2.0.
-# 8) acme.mixins deprecation in acme.client which will be resolved by Certbot 2.0.
-# 9) acme.messages.Authorization.combinations which will be resolved by Certbot 2.0.
->>>>>>> 80071c86
 filterwarnings =
     error
     ignore:The external mock module:PendingDeprecationWarning
-    ignore:.*attribute in certbot.display.util module is deprecated:DeprecationWarning
     ignore:decodestring\(\) is a deprecated alias:DeprecationWarning:dns
-    ignore:'urllib3.contrib.pyopenssl:DeprecationWarning:botocore
-    ignore:.*attribute in acme.client is deprecated:DeprecationWarning
-    ignore:.*acme.mixins is deprecated:DeprecationWarning
-    ignore:.*Authorization.combinations is deprecated:DeprecationWarning+    ignore:'urllib3.contrib.pyopenssl:DeprecationWarning:botocore