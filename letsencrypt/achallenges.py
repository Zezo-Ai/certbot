--- conflicted
+++ resolved
@@ -21,8 +21,6 @@
 
 from acme import challenges
 from acme import jose
-
-from letsencrypt import crypto_util
 
 
 # pylint: disable=too-few-public-methods
@@ -53,13 +51,8 @@
     __slots__ = ('challb', 'domain', 'account')
     acme_type = challenges.DVSNI
 
-<<<<<<< HEAD
     def gen_cert_and_response(self, key_pem=None, bits=2048, alg=jose.RS256):
-        """Generate a DVSNI cert and save it to filepath.
-=======
-    def gen_cert_and_response(self, s=None):  # pylint: disable=invalid-name
         """Generate a DVSNI cert and response.
->>>>>>> 7a79915f
 
         :param bytes key_pem: Private PEM-encoded key used for
             certificate generation. If none provided, a fresh key will
@@ -75,26 +68,17 @@
         :rtype: tuple
 
         """
-<<<<<<< HEAD
-        key_pem = crypto_util.make_key(bits) if key_pem is None else key_pem
-        response = challenges.DVSNIResponse(validation=jose.JWS.sign(
-            payload=self.challb.chall.json_dumps().encode('utf-8'),
-            alg=alg,
-            key=self.account.key,
-            include_jwk=False,
-        ))
-        cert_pem = crypto_util.make_ss_cert(
-            key_pem, ["some CN", response.z_domain], force_san=True)
-        return response, cert_pem, key_pem
-=======
-        key = crypto_util.private_jwk_to_pyopenssl(self.key)
-        response = challenges.DVSNIResponse(s=s)
-        cert = response.gen_cert(self.challb.chall, self.domain, key)
+        key = None if key_pem is None else OpenSSL.crypto.load_privatekey(
+            OpenSSL.crypto.FILETYPE_PEM, key_pem)
+        response = self.challb.chall.gen_response(self.account.key, alg=alg)
+        cert, key = response.gen_cert(key=key, bits=bits)
+
         cert_pem = OpenSSL.crypto.dump_certificate(
             OpenSSL.crypto.FILETYPE_PEM, cert)
+        key_pem = OpenSSL.crypto.dump_privatekey(
+            OpenSSL.crypto.FILETYPE_PEM, key)
 
-        return cert_pem, response
->>>>>>> 7a79915f
+        return response, cert_pem, key_pem
 
 
 class SimpleHTTP(AnnotatedChallenge):
