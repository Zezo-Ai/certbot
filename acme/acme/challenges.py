--- conflicted
+++ resolved
@@ -243,12 +243,6 @@
         validation_domain_name = chall.validation_domain_name(domain)
         validation = chall.validation(account_public_key)
         logger.debug("Verifying %s at %s...", chall.typ, validation_domain_name)
-<<<<<<< HEAD
-        txt_records = self.txt_records_for_name(validation_domain_name)
-        if txt_records is None:
-            return False
-=======
->>>>>>> 4403a78e
 
         txt_records = txt_records_for_name(validation_domain_name)
         exists = validation in txt_records
